use crate::error;
use omni::server::module::abci_backend::AbciCommitInfo;
use omni::types::ledger::{Symbol, TokenAmount, Transaction, TransactionId};
use omni::types::{CborRange, SortOrder};
use omni::{Identity, OmniError};
use std::cmp::Ordering;
use std::collections::{BTreeMap, BTreeSet, Bound};
use std::ops::RangeBounds;
use std::path::Path;
use std::time::SystemTime;
use tracing::info;

pub(crate) const TRANSACTIONS_ROOT: &[u8] = b"/transactions/";

// Left-shift the height by this amount of bits
const HEIGHT_TXID_SHIFT: u64 = 32;

/// Returns the key for the persistent kv-store.
pub(crate) fn key_for_account(id: &Identity, symbol: &Symbol) -> Vec<u8> {
    format!("/balances/{}/{}", id, symbol).into_bytes()
}

pub(crate) fn key_for_transaction(id: TransactionId) -> Vec<u8> {
    vec![TRANSACTIONS_ROOT.to_vec(), id.into()].concat()
}

pub struct LedgerStorage {
    symbols: BTreeMap<Symbol, String>,
    minters: BTreeMap<Symbol, Vec<Identity>>,

    persistent_store: fmerk::Merk,

    /// When this is true, we do not commit every transactions as they come,
    /// but wait for a `commit` call before committing the batch to the
    /// persistent store.
    blockchain: bool,

    latest_tid: TransactionId,

    current_time: Option<SystemTime>,
    current_hash: Option<Vec<u8>>,
}

impl std::fmt::Debug for LedgerStorage {
    fn fmt(&self, f: &mut std::fmt::Formatter<'_>) -> std::fmt::Result {
        f.debug_struct("LedgerStorage")
            .field("symbols", &self.symbols)
            .finish()
    }
}

impl LedgerStorage {
    pub fn set_time(&mut self, time: SystemTime) {
        self.current_time = Some(time);
    }

    pub fn load<P: AsRef<Path>>(persistent_path: P, blockchain: bool) -> Result<Self, String> {
        let persistent_store = fmerk::Merk::open(persistent_path).map_err(|e| e.to_string())?;

        let symbols = persistent_store
            .get(b"/config/symbols")
            .map_err(|e| e.to_string())?;
        let symbols: BTreeMap<Symbol, String> = symbols
            .map_or_else(|| Ok(Default::default()), |bytes| minicbor::decode(&bytes))
            .map_err(|e| e.to_string())?;

        let minters = persistent_store
            .get(b"/config/minters")
            .map_err(|e| e.to_string())?;
        let minters = minters
            .map_or_else(|| Ok(Default::default()), |bytes| minicbor::decode(&bytes))
            .map_err(|e| e.to_string())?;

        let height = persistent_store.get(b"/height").unwrap().map_or(0u64, |x| {
            let mut bytes = [0u8; 8];
            bytes.copy_from_slice(x.as_slice());
            u64::from_be_bytes(bytes)
        });

        let latest_tid = TransactionId::from(height << HEIGHT_TXID_SHIFT);

        Ok(Self {
            symbols,
            minters,
            persistent_store,
            blockchain,
            latest_tid,
            current_time: None,
            current_hash: None,
        })
    }

    pub fn new<P: AsRef<Path>>(
        symbols: BTreeMap<Symbol, String>,
        initial_balances: BTreeMap<Identity, BTreeMap<Symbol, TokenAmount>>,
        minters: BTreeMap<Symbol, Vec<Identity>>,
        persistent_path: P,
        blockchain: bool,
    ) -> Result<Self, String> {
        let mut persistent_store = fmerk::Merk::open(persistent_path).map_err(|e| e.to_string())?;

        let mut batch: Vec<fmerk::BatchEntry> = Vec::new();

        for (k, v) in initial_balances.into_iter() {
            for (symbol, tokens) in v.into_iter() {
                if !symbols.contains_key(&symbol) {
                    return Err(format!(r#"Unknown symbol "{}" for identity {}"#, symbol, k));
                }

                let key = key_for_account(&k, &symbol);
                batch.push((key, fmerk::Op::Put(tokens.to_vec())));
            }
        }

        batch.push((
            b"/config/minters".to_vec(),
            fmerk::Op::Put(minicbor::to_vec(&minters).map_err(|e| e.to_string())?),
        ));
        batch.push((
            b"/config/symbols".to_vec(),
            fmerk::Op::Put(minicbor::to_vec(&symbols).map_err(|e| e.to_string())?),
        ));

        persistent_store
            .apply(batch.as_slice())
            .map_err(|e| e.to_string())?;
        persistent_store.commit(&[]).map_err(|e| e.to_string())?;

        Ok(Self {
            symbols,
            minters,
            persistent_store,
            blockchain,
            latest_tid: TransactionId::from(vec![0]),
            current_time: None,
            current_hash: None,
        })
    }

    pub fn get_symbols(&self) -> BTreeMap<Symbol, String> {
        self.symbols.clone()
    }

    pub fn can_mint(&self, id: &Identity, symbol: &Symbol) -> bool {
        self.minters.get(symbol).map_or(false, |x| x.contains(id))
    }

    fn inc_height(&mut self) -> u64 {
        let current_height = self.get_height();
        self.persistent_store
            .apply(&[(
                b"/height".to_vec(),
                fmerk::Op::Put((current_height + 1).to_be_bytes().to_vec()),
            )])
            .unwrap();
        current_height
    }
    pub fn get_height(&self) -> u64 {
        self.persistent_store
            .get(b"/height")
            .unwrap()
            .map_or(0u64, |x| {
                let mut bytes = [0u8; 8];
                bytes.copy_from_slice(x.as_slice());
                u64::from_be_bytes(bytes)
            })
    }

    fn new_transaction_id(&mut self) -> TransactionId {
        self.latest_tid += 1;
        self.latest_tid.clone()
    }

    pub fn commit(&mut self) -> AbciCommitInfo {
        let height = self.inc_height();
        let retain_height = 0;
        self.persistent_store.commit(&[]).unwrap();

        let hash = self.persistent_store.root_hash().to_vec();
        self.current_hash = Some(hash.clone());

        self.latest_tid = TransactionId::from(height << HEIGHT_TXID_SHIFT);

        AbciCommitInfo {
            retain_height,
            hash: hash.into(),
        }
    }

    pub fn nb_transactions(&self) -> u64 {
        self.persistent_store
            .get(b"/transactions_count")
            .unwrap()
            .map_or(0, |x| {
                let mut bytes = [0u8; 8];
                bytes.copy_from_slice(x.as_slice());
                u64::from_be_bytes(bytes)
            })
    }
    fn add_transaction(&mut self, transaction: Transaction) {
        let current_nb_transactions = self.nb_transactions();

        self.persistent_store
            .apply(&[
                (
                    key_for_transaction(transaction.id),
                    fmerk::Op::Put(minicbor::to_vec(&transaction).unwrap()),
                ),
                (
                    b"/transactions_count".to_vec(),
                    fmerk::Op::Put((current_nb_transactions + 1).to_be_bytes().to_vec()),
                ),
            ])
            .unwrap();
    }

    pub fn get_balance(&self, identity: &Identity, symbol: &Symbol) -> TokenAmount {
        if identity.is_anonymous() {
            TokenAmount::zero()
        } else {
            let key = key_for_account(identity, symbol);
            match self.persistent_store.get(&key).unwrap() {
                None => TokenAmount::zero(),
                Some(amount) => TokenAmount::from(amount),
            }
        }
    }

    fn get_all_balances(&self, identity: &Identity) -> BTreeMap<&Symbol, TokenAmount> {
        if identity.is_anonymous() {
            // Anonymous cannot hold funds.
            BTreeMap::new()
        } else {
            let mut result = BTreeMap::new();
            for symbol in self.symbols.keys() {
                match self
                    .persistent_store
                    .get(&key_for_account(identity, symbol))
                {
                    Ok(None) => {}
                    Ok(Some(value)) => {
                        result.insert(symbol, TokenAmount::from(value));
                    }
                    Err(_) => {}
                }
            }

            result
        }
    }

    pub fn get_multiple_balances(
        &self,
        identity: &Identity,
        symbols: &BTreeSet<Symbol>,
    ) -> BTreeMap<&Symbol, TokenAmount> {
        if symbols.is_empty() {
            self.get_all_balances(identity)
        } else {
            self.get_all_balances(identity)
                .into_iter()
                .filter(|(k, _v)| symbols.contains(*k))
                .collect()
        }
    }

    pub fn mint(
        &mut self,
        to: &Identity,
        symbol: &Symbol,
        amount: TokenAmount,
    ) -> Result<(), OmniError> {
        if amount.is_zero() {
            // NOOP.
            return Ok(());
        }
        if to.is_anonymous() {
            return Err(error::anonymous_cannot_hold_funds());
        }

        info!("mint({}, {} {})", to, &amount, symbol);

        let mut balance = self.get_balance(to, symbol);
        balance += amount.clone();

        self.persistent_store
            .apply(&[(
                key_for_account(to, symbol),
                fmerk::Op::Put(balance.to_vec()),
            )])
            .unwrap();

        let id = self.new_transaction_id();
        self.add_transaction(Transaction::mint(
            id,
            self.current_time.unwrap_or_else(SystemTime::now),
            *to,
            symbol.to_string(),
            amount,
        ));

        if !self.blockchain {
            self.persistent_store.commit(&[]).unwrap();
        }
        Ok(())
    }

    pub fn burn(
        &mut self,
        to: &Identity,
        symbol: &Symbol,
        amount: TokenAmount,
    ) -> Result<(), OmniError> {
        if amount.is_zero() {
            // NOOP.
            return Ok(());
        }
        if to.is_anonymous() {
            return Err(error::anonymous_cannot_hold_funds());
        }

        info!("burn({}, {} {})", to, &amount, symbol);

        let mut balance = self.get_balance(to, symbol);
        balance -= amount.clone();

        self.persistent_store
            .apply(&[(
                key_for_account(to, symbol),
                fmerk::Op::Put(balance.to_vec()),
            )])
            .unwrap();

        let id = self.new_transaction_id();
        self.add_transaction(Transaction::burn(
            id,
            self.current_time.unwrap_or_else(SystemTime::now),
            *to,
            symbol.to_string(),
            amount,
        ));

        if !self.blockchain {
            self.persistent_store.commit(&[]).unwrap();
        }

        Ok(())
    }

    pub fn send(
        &mut self,
        from: &Identity,
        to: &Identity,
        symbol: &Symbol,
        amount: TokenAmount,
    ) -> Result<(), OmniError> {
        if amount.is_zero() || from == to {
            // NOOP.
            return Ok(());
        }
        if to.is_anonymous() || from.is_anonymous() {
            return Err(error::anonymous_cannot_hold_funds());
        }

        let mut amount_from = self.get_balance(from, symbol);
        if amount > amount_from {
            return Err(error::insufficient_funds());
        }

        info!("send({} => {}, {} {})", from, to, &amount, symbol);

        let mut amount_to = self.get_balance(to, symbol);
        amount_to += amount.clone();
        amount_from -= amount.clone();

        // Keys in batch must be sorted.
        let key_from = key_for_account(from, symbol);
        let key_to = key_for_account(to, symbol);

        let batch: Vec<fmerk::BatchEntry> = match key_from.cmp(&key_to) {
            Ordering::Less | Ordering::Equal => vec![
                (key_from, fmerk::Op::Put(amount_from.to_vec())),
                (key_to, fmerk::Op::Put(amount_to.to_vec())),
            ],
            _ => vec![
                (key_to, fmerk::Op::Put(amount_to.to_vec())),
                (key_from, fmerk::Op::Put(amount_from.to_vec())),
            ],
        };

        self.persistent_store.apply(&batch).unwrap();

        let id = self.new_transaction_id();

        self.add_transaction(Transaction::send(
            id,
            self.current_time.unwrap_or_else(SystemTime::now),
            *from,
            *to,
            symbol.to_string(),
            amount,
        ));

        if !self.blockchain {
            self.persistent_store.commit(&[]).unwrap();
        }

        Ok(())
    }

    pub fn hash(&self) -> Vec<u8> {
        self.current_hash
            .as_ref()
            .map_or_else(|| self.persistent_store.root_hash().to_vec(), |x| x.clone())
    }

    pub fn iter(&self, range: CborRange<TransactionId>, order: SortOrder) -> LedgerIterator {
        LedgerIterator::scoped_by_id(&self.persistent_store, range, order)
    }
}

pub struct LedgerIterator<'a> {
    inner: fmerk::rocksdb::DBIterator<'a>,
}

impl<'a> LedgerIterator<'a> {
    pub fn scoped_by_id(
        merk: &'a fmerk::Merk,
        range: CborRange<TransactionId>,
        order: SortOrder,
    ) -> Self {
        use fmerk::rocksdb::{IteratorMode, ReadOptions};
        let mut opts = ReadOptions::default();

        match range.start_bound() {
<<<<<<< HEAD
            Bound::Included(x) => opts.set_iterate_lower_bound(key_for_transaction(*x)),
            Bound::Excluded(x) => opts.set_iterate_lower_bound(key_for_transaction(*x + 1)),
=======
            Bound::Included(x) => opts.set_iterate_lower_bound(key_for_transaction(x.clone() - 1)),
            Bound::Excluded(x) => opts.set_iterate_lower_bound(key_for_transaction(x.clone())),
>>>>>>> 7f3d6e19
            Bound::Unbounded => opts.set_iterate_lower_bound(TRANSACTIONS_ROOT),
        }
        match range.end_bound() {
            Bound::Included(x) => opts.set_iterate_upper_bound(key_for_transaction(x.clone() + 1)),
            Bound::Excluded(x) => opts.set_iterate_upper_bound(key_for_transaction(x.clone())),
            Bound::Unbounded => {
                let mut bound = TRANSACTIONS_ROOT.to_vec();
                bound[TRANSACTIONS_ROOT.len() - 1] += 1;
                opts.set_iterate_upper_bound(bound);
            }
        }

        let mode = match order {
            SortOrder::Indeterminate | SortOrder::Ascending => IteratorMode::Start,
            SortOrder::Descending => IteratorMode::End,
        };

        Self {
            inner: merk.iter_opt(mode, opts),
        }
    }
}

impl<'a> Iterator for LedgerIterator<'a> {
    type Item = (Box<[u8]>, Vec<u8>);

    fn next(&mut self) -> Option<Self::Item> {
        self.inner.next().map(|(k, v)| {
            let new_v = fmerk::tree::Tree::decode(k.to_vec(), v.as_ref());

            (k, new_v.value().to_vec())
        })
    }
}<|MERGE_RESOLUTION|>--- conflicted
+++ resolved
@@ -433,13 +433,8 @@
         let mut opts = ReadOptions::default();
 
         match range.start_bound() {
-<<<<<<< HEAD
-            Bound::Included(x) => opts.set_iterate_lower_bound(key_for_transaction(*x)),
-            Bound::Excluded(x) => opts.set_iterate_lower_bound(key_for_transaction(*x + 1)),
-=======
-            Bound::Included(x) => opts.set_iterate_lower_bound(key_for_transaction(x.clone() - 1)),
-            Bound::Excluded(x) => opts.set_iterate_lower_bound(key_for_transaction(x.clone())),
->>>>>>> 7f3d6e19
+            Bound::Included(x) => opts.set_iterate_lower_bound(key_for_transaction(x.clone())),
+            Bound::Excluded(x) => opts.set_iterate_lower_bound(key_for_transaction(x.clone() + 1)),
             Bound::Unbounded => opts.set_iterate_lower_bound(TRANSACTIONS_ROOT),
         }
         match range.end_bound() {
